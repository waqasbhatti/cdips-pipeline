# `pipe-trex`

Timeseries photometry pipeline used for HATPI prototype, and TESS simulated
data.

# Install

TODO FOR INSTALL INSTRUCTIONS:
* figure out `anet` substitute (can it be replaced by just using
  astrometry.net?)
<<<<<<< HEAD
* figure out `2massread` substitute (or how to make it free)
* check this actually works.

=======
* find other dependencies that require installation
>>>>>>> 03485980

__Environment basics__

First, clone this repo into a working directory, that we will call $TREX.

  ```
  git clone https://github.com/waqasbhatti/pipe-trex
  ```

Make a virtual environment in some local directory, for instance `~/local`. We
will call the environment trex\_27:

  ```
  pip install virtualenv; virtualenv --python=/usr/bin/python2.7 trex_27
  ```

Make sure your $PATH and $PYTHON\_PATH environmental variables do not have any
python-related things that will break your venv.

Active the empty python 2.7 environment: 

  ```
  source trex_27/bin/activate
  ```

Change directories to $TREX, and install everything pip can find:

  ```
  (trex_27) pip install -r requirements.txt
  ```

This will take some time.  Then, ensure pyeebls and astrobase are installed
(they are commented out by default because they require a number of
dependencies):

  ```
  (trex_27) pip install pyeebls
  (trex_27) pip install astrobase
  ```

<<<<<<< HEAD
__fitsh and HATpipe dependencies__
=======
__fitsh (and HATpipe) dependencies__
>>>>>>> 03485980

This code inherits a large amount from the
[`fitsh`](https://fitsh.net/wiki/Main_Page) project, developed mostly by Andras
Pal. Much of `fitsh` was inherited by `HATpipe` circa 2010, when it forked.
`HATpipe` now has top-secret special-sauce added, that you are not allowed to
<<<<<<< HEAD
see or reuse without express written permission.

The utilities we want working on our path include: `ficalib`, `fistar`,
`fiphot`, `grmatch`, `grtrans`, `ficonv`, `fitrans`, and `ficombine`, `anet`,
and `2massread`.
=======
reuse without express written permission.

If you had access to the top-secret HATpipe svn repo, you would do something
like this:
  ```
  cd ~/local
  svn checkout --username lbouma https://hat.astro.princeton.edu/svn/HATreduc/HATpipe
  cd HATpipe
  svn up -r3186   # we froze dependencies for pipe-trex
  cd ../ ; cp -r HATpipe HATpipe_R3186
  ```

Compiling the HATpipe source on a mac is challenging, because many of the
libraries are linux-specific.

------------------------------

The utilities we want working on our path include: `anet`, `ficalib`, `fistar`,
`fiphot`, `grmatch`, `grtrans`, `ficonv`, `fitrans`, and `ficombine`.
>>>>>>> 03485980

Most of these are `fitsh` tasks. We will proceed using only free software
unless absolutely necessary, which means using Andras' public version.
The `fitsh` installation instructions are
[here](https://fitsh.net/wiki/Installation), and they are simple:

  ```
  cd ~/local
  wget http://fitsh.net/download/fitsh/fitsh-0.9.2.tar.gz
  tar xvzf fitsh-0.9.2.tar.gz
  cd fitsh-0.9.2
  ./configure
  make
  make install
  ```

<<<<<<< HEAD
------------------------------

If you had access to the top-secret HATpipe svn repo, you would then do
something like this:
  ```
  cd ~/local
  svn checkout --username lbouma https://hat.astro.princeton.edu/svn/HATreduc/HATpipe
  cd HATpipe
  svn up -r3186   # we froze dependencies for pipe-trex
  cd ../ ; cp -r HATpipe HATpipe_R3186
  ```

If you were convinced you wanted to try a mac install, I would point you to
some notes at the bottom of this readme. However I would first try to convince
you otherwise.

------------------------------

=======
>>>>>>> 03485980
__PostgreSQL installation__

For macs, see [here](https://www.postgresql.org/download/macosx/).
For linux boxes, see
[here](https://wiki.postgresql.org/wiki/Detailed_installation_guides#MacOS).

NB if you're installing on Mac OS X, it is a good idea to change your kernel state
by modifying your `/etc/sysctl.conf` file to include things discussed in the
READMEs from the above links.

Once you've done this:
```
$ psql -U postgres      # login as master user
postgres=# create user hpx with password 'pwgoeshere' createdb;
$ createdb -U hpx hpx
```
and add the appropriate password and info to your `~/.pgpass` file.
  

__Making pipe-trex accessible within virtual environment__
For the moment, go into the venv's `usr/lib/python2.7/site-packages` directory
and create a `.pth` file, e.g.  `pipe-trex.pth` with the location of the local
git cloned repository in it: `/path/to/where/you/cloned/pipe-trex`.

Then activate the virtualenv, and see if you can import a module:

```
py> import imagesubphot as ism
```


# Getting Started

<<<<<<< HEAD
Congratulations on installing things.
=======
Congratulations on installing all the things.
>>>>>>> 03485980

Some usage examples are given in the `examples/` directory.


## Concepts: Directory and database structure

As Thom Yorke understood, everything must be in its right place for your
photometry to Just Work. The assumed directory structure at its first level
must look like this:

  ```
  .
  ├── BASE      # 
  ├── LC        # lightcurves go here
  ├── PROJ      # project directories for specific users
  ├── RAW       # raw fits images (or fits.fz images) go here
  ├── RED       # calibrated fits images go here
  └── REDTEMP   # temporary space for reduced files
  ```

At the second level:

  ```
  .
  ├── BASE
  │   ├── CAL                 # calibration frames (bias, flat, dark) go here
  │   ├── CAT                 # FOV source catalogs for your field go here
  │   └── reference-frames    # astrometric reference frames; sqlite3 databases
  ├── LC
  │   ├── projid12-G577       # lightcurves specific to particular projectids
  │   ├── stats_files         # for lightcurve statistics
  │   └── projid8-9-10-11-12
  ├── PROJ
  │   ├── lbouma
  │   └── wbhatti
  ├── RAW
  │   ├── 1-20161109          # ??? each night gets its own directory under RAW
  │   ├── 1-20161110
  │   ├── 1-20161111
  │   ├── 1-20161130
  │   └── tmp
  ├── RED
  │   ├── projid12            # each project gets its own subdirectory under RED
  │   └── wbhatti-red-frames
  ```

Maintaining this structure is essential. Commands can be run from anywhere,
provided that this structure is maintained.

For bookkeeping, you will also need a [PostgreSQL
database](https://www.postgresql.org/files/documentation/pdf/10/postgresql-10-US.pdf).
<<<<<<< HEAD

To access the database: `psql -U hpx hpx` launches the PostgreSQL database
named `hpx` run by user `hpx`. Or `psql -U hpx -h xphtess1 hpx` does the same,
for a database run on xphtess1, rather than localhost.

To create the tables, run the following:

=======

To access the database: `psql -U hpx hpx` launches the PostgreSQL database
named `hpx` run by user `hpx`. Or `psql -U hpx -h xphtess1 hpx` does the same,
for a database run on xphtess1, rather than localhost.

To create the tables, run the following:

>>>>>>> 03485980
  ```
  psql$  \i photometry.sql
  psql$  \i xtrnsconvsub.sql
  psql$  \i imagesub-refino.sql
  ```

Beware that these also remove any information you already had in them. The
relations include:

  ```
                       List of relations
   Schema |              Name              |   Type   | Owner 
  --------+--------------------------------+----------+-------
   public | ap_photometry                  | table    | hpx
   public | arefshiftedframes              | table    | hpx
   public | arefshiftedframes_framekey_seq | sequence | hpx
   public | astromrefs                     | table    | hpx
   public | calibratedframes               | table    | hpx
   public | calibratedframes_framekey_seq  | sequence | hpx
   public | filters                        | table    | hpx
   public | frameinfo                      | table    | hpx
   public | frameinfo_framekey_seq         | sequence | hpx
   public | iphotfiles                     | table    | hpx
   public | iphotobjects                   | table    | hpx
   public | ism_photometry                 | table    | hpx
   public | lcinfo                         | table    | hpx
   public | objectinfo                     | table    | hpx
   public | photindex_iphots               | table    | hpx
   public | photometryinfo                 | table    | hpx
   public | photrefs                       | table    | hpx
   public | subtractedframes               | table    | hpx
   public | subtractedframes_framekey_seq  | sequence | hpx
  ```

## Usage

* `shared_variables.py`: contains path variables that are set across the
  pipeline.


# Useful things

Most of the tasks above produce JPEGs that can be examined to see how
everything is going. Use the following command (if you have ffmpeg installed
and libx264 installed) to make a movie of these frames:

`ffmpeg -framerate 60 -pattern_type glob -i '*.jpg' -c:v libx264 -preset fast out.mp4`

replace the \*.jpg above with the appropriate glob pattern to use for the files
in question

# Authors

Waqas Bhatti

_Contributors:_
Luke Bouma

<<<<<<< HEAD
# License

MIT



# notes on mac installation
----------
**Aside**: compiling the HATpipe source on a mac is not advised, because many
of the libraries are linux-specific. The entire pipeline is untested on macs,
and the following are some notes from a _failed_ attempt at getting the
pipeline to work on a mac.

  To compile `2massread`:
    ```
    cd /Users/luke/local/HATpipe_R3186/source/2mass
    cp /usr/include/malloc/malloc.h .
    # change 2massread.c's malloc include statement to be `#include "malloc.h"`.
    ./hatconf.sh
    make
    ```
  you then need to put the appropriately formatted ~150Gb of 2MASS index files
  somewhere accessible, and point to them in your `~/.2massreadrc` file.

  To compile `anrd2xy`:
    ```
    cd /Users/luke/local/HATpipe_R3186/source/odoncontrib/anet
    brew install gsl  # this is not a default on macs
    ```

  If on a mac, you then must edit all six makefiles, 
  ```
    /Users/luke/local/HATpipe_R3186/source/odoncontrib/anet/Makefile
    /Users/luke/local/HATpipe_R3186/source/odoncontrib/anet/libc*/Makefile
    /Users/luke/local/HATpipe_R3186/source/odoncontrib/anet/libc*/*/Makefile
  ```
  to use GNU `gcp`, not `cp`, because mac `cp` has different options.  Even then
  though, linking on my mac fails because of architecture problems that I don't
  understand. This is perhaps a waste of time, and you should just develop on
  linux, if you have a very good internet connection, or do not develop.
----------
=======
# License
>>>>>>> 03485980
<|MERGE_RESOLUTION|>--- conflicted
+++ resolved
@@ -3,20 +3,16 @@
 Timeseries photometry pipeline used for HATPI prototype, and TESS simulated
 data.
 
-# Install
+## Install
 
 TODO FOR INSTALL INSTRUCTIONS:
 * figure out `anet` substitute (can it be replaced by just using
   astrometry.net?)
-<<<<<<< HEAD
 * figure out `2massread` substitute (or how to make it free)
 * check this actually works.
 
-=======
-* find other dependencies that require installation
->>>>>>> 03485980
-
-__Environment basics__
+
+### Environment basics
 
 First, clone this repo into a working directory, that we will call $TREX.
 
@@ -55,24 +51,17 @@
   (trex_27) pip install astrobase
   ```
 
-<<<<<<< HEAD
-__fitsh and HATpipe dependencies__
-=======
-__fitsh (and HATpipe) dependencies__
->>>>>>> 03485980
+### fitsh and HATpipe dependencies
 
 This code inherits a large amount from the
 [`fitsh`](https://fitsh.net/wiki/Main_Page) project, developed mostly by Andras
 Pal. Much of `fitsh` was inherited by `HATpipe` circa 2010, when it forked.
 `HATpipe` now has top-secret special-sauce added, that you are not allowed to
-<<<<<<< HEAD
 see or reuse without express written permission.
 
 The utilities we want working on our path include: `ficalib`, `fistar`,
 `fiphot`, `grmatch`, `grtrans`, `ficonv`, `fitrans`, and `ficombine`, `anet`,
 and `2massread`.
-=======
-reuse without express written permission.
 
 If you had access to the top-secret HATpipe svn repo, you would do something
 like this:
@@ -87,11 +76,6 @@
 Compiling the HATpipe source on a mac is challenging, because many of the
 libraries are linux-specific.
 
-------------------------------
-
-The utilities we want working on our path include: `anet`, `ficalib`, `fistar`,
-`fiphot`, `grmatch`, `grtrans`, `ficonv`, `fitrans`, and `ficombine`.
->>>>>>> 03485980
 
 Most of these are `fitsh` tasks. We will proceed using only free software
 unless absolutely necessary, which means using Andras' public version.
@@ -108,28 +92,7 @@
   make install
   ```
 
-<<<<<<< HEAD
-------------------------------
-
-If you had access to the top-secret HATpipe svn repo, you would then do
-something like this:
-  ```
-  cd ~/local
-  svn checkout --username lbouma https://hat.astro.princeton.edu/svn/HATreduc/HATpipe
-  cd HATpipe
-  svn up -r3186   # we froze dependencies for pipe-trex
-  cd ../ ; cp -r HATpipe HATpipe_R3186
-  ```
-
-If you were convinced you wanted to try a mac install, I would point you to
-some notes at the bottom of this readme. However I would first try to convince
-you otherwise.
-
-------------------------------
-
-=======
->>>>>>> 03485980
-__PostgreSQL installation__
+### PostgreSQL installation
 
 For macs, see [here](https://www.postgresql.org/download/macosx/).
 For linux boxes, see
@@ -148,7 +111,7 @@
 and add the appropriate password and info to your `~/.pgpass` file.
   
 
-__Making pipe-trex accessible within virtual environment__
+### Making pipe-trex accessible within virtual environment
 For the moment, go into the venv's `usr/lib/python2.7/site-packages` directory
 and create a `.pth` file, e.g.  `pipe-trex.pth` with the location of the local
 git cloned repository in it: `/path/to/where/you/cloned/pipe-trex`.
@@ -160,18 +123,12 @@
 ```
 
 
-# Getting Started
-
-<<<<<<< HEAD
-Congratulations on installing things.
-=======
-Congratulations on installing all the things.
->>>>>>> 03485980
+## Getting Started
 
 Some usage examples are given in the `examples/` directory.
 
 
-## Concepts: Directory and database structure
+### Concepts: Directory and database structure
 
 As Thom Yorke understood, everything must be in its right place for your
 photometry to Just Work. The assumed directory structure at its first level
@@ -218,7 +175,6 @@
 
 For bookkeeping, you will also need a [PostgreSQL
 database](https://www.postgresql.org/files/documentation/pdf/10/postgresql-10-US.pdf).
-<<<<<<< HEAD
 
 To access the database: `psql -U hpx hpx` launches the PostgreSQL database
 named `hpx` run by user `hpx`. Or `psql -U hpx -h xphtess1 hpx` does the same,
@@ -226,15 +182,6 @@
 
 To create the tables, run the following:
 
-=======
-
-To access the database: `psql -U hpx hpx` launches the PostgreSQL database
-named `hpx` run by user `hpx`. Or `psql -U hpx -h xphtess1 hpx` does the same,
-for a database run on xphtess1, rather than localhost.
-
-To create the tables, run the following:
-
->>>>>>> 03485980
   ```
   psql$  \i photometry.sql
   psql$  \i xtrnsconvsub.sql
@@ -269,7 +216,7 @@
    public | subtractedframes_framekey_seq  | sequence | hpx
   ```
 
-## Usage
+### Usage
 
 * `shared_variables.py`: contains path variables that are set across the
   pipeline.
@@ -293,15 +240,12 @@
 _Contributors:_
 Luke Bouma
 
-<<<<<<< HEAD
 # License
 
 MIT
 
-
-
-# notes on mac installation
-----------
+# Notes on mac installation
+
 **Aside**: compiling the HATpipe source on a mac is not advised, because many
 of the libraries are linux-specific. The entire pipeline is untested on macs,
 and the following are some notes from a _failed_ attempt at getting the
@@ -334,7 +278,3 @@
   though, linking on my mac fails because of architecture problems that I don't
   understand. This is perhaps a waste of time, and you should just develop on
   linux, if you have a very good internet connection, or do not develop.
-----------
-=======
-# License
->>>>>>> 03485980
